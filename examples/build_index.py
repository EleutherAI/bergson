--- conflicted
+++ resolved
@@ -194,17 +194,10 @@
                 ds = Dataset.load_from_disk(args.dataset, keep_in_memory=False)
             else:
                 raise e
-<<<<<<< HEAD
 
         assert (
             "_original_idx" not in ds.column_names
         ), "The dataset already contains a column named '_original_idx'. "
-=======
-        
-        assert "_original_idx" not in ds.column_names, (
-            "The dataset already contains a column named '_original_idx'. "
-        )
->>>>>>> a5c03acf
 
         metadata = {"length"}
         if args.drop_columns:
@@ -221,19 +214,12 @@
         ds = ds.sort("length", reverse=True)
         batches = compute_batches(ds["length"], args.token_batch_size)
 
-<<<<<<< HEAD
     if os.path.exists(args.processor_path):
         if rank == 0:
             print(f"Loading processor from '{args.processor_path}'")
 
         processor = GradientProcessor.load(args.run_name, map_location=f"cuda:{rank}")
     elif os.path.exists(args.run_name):
-=======
-        ds = ds.remove_columns(list(metadata))
-
-
-    if os.path.exists(args.run_name):
->>>>>>> a5c03acf
         processor = GradientProcessor.load(args.run_name, map_location=f"cuda:{rank}")
     else:
         if rank == 0:
@@ -266,7 +252,6 @@
         print("Building index...")
 
     # Build the index
-<<<<<<< HEAD
     build_index(
         model,
         ds,
@@ -275,9 +260,6 @@
         batches=batches,
         drop_columns=args.drop_columns,
     )
-=======
-    build_index(model, ds, processor, args.run_name, batches=batches)
->>>>>>> a5c03acf
     dist.destroy_process_group()
 
 
